'''
Created on Jul 31, 2016

A Python class (Grok) that facilitates the configuration of an HGS simulation via grok and a child class
that also handles folder setup (based on template) and execution of HGS.

@author: Andre R. Erler, GPL v3
'''

# external imports
import numpy as np
import os, shutil
import subprocess # launching external programs
import bisect
# internal imports
from hgsrun.input_list import generateInputFilelist, resolveInterval
from hgsrun.misc import lWin, symlink_ms, GrokError, HGSError, timeseriesFiles,\
  binaryFiles, well_files, hydro_files, water_file, newton_file, out_files,\
  head_files, restart_file, grok_file
from hgsrun.misc import parseGrokFile, clearFolder, numberedPattern
from geodata.misc import ArgumentError
from utils.misc import tail


## patch symlink on Windows
# adapted from Stack Overflow (last answer: "Edit 2"):
# https://stackoverflow.com/questions/6260149/os-symlink-support-in-windows
if os.name == "nt":
  os.symlink = symlink_ms # replace os symlink with this function


## a class to handle Grok for HGS simulations
class Grok(object):
  '''
    A class that loads a grok configuration file into memory, provides functions for editing,
    saving the file, and running Grok.
  '''
  batchpfx = 'batch.pfx' # a file that defines the HGS problem name for Grok
  grok_log = 'log.grok' # save stdout and stderr in this file
  grok_dbg = 'grok.dbg' # Grok debug output
  # for easier maintenance HGS internal filenames are defined in hgsrun.misc
  grok_file = grok_file # the Grok configuration file; default includes problem name
  restart_file = restart_file # restart file name
  out_files = out_files # general pattern for output files
  pm_tag = head_files['pm'] # porous media heads
  olf_tag = head_files['olf'] # overland flow heads
  chan_tag = head_files['chan'] # channel flow heads
  newton_file = newton_file # newton_info file
  water_file = water_file # water_balance file
  hydro_file = hydro_files # hydrographs
  well_file = well_files # observation wells
  lchannel = None # whether or not we are using 1D channels  
  rundir = None # folder where the experiment is set up and executed
  project = None # a project designator used for file names
  problem = None # the HGS problem name (defaults to project)
  input_mode = None # type of simulation (forcing data): stead-state, periodic, transient
  input_interval = None # update interval for climate forcing
  input_vars = 'PET' # input variable configuration
  input_prefix = None # prefix for input files
  input_folder = '../climate_forcing' # default folder for input data
  pet_folder = None # an alternative folder for PET input (usually for climatology)
  precip_inc = None # a pre-written include file for liquid water forcing (skip auto-generation)
  pet_inc = None  # a pre-written include file for PET forcing to be used (skip auto-generation)
  output_interval = None # how many evenly spaced restart files to write (supports multiple nested intervals)
  starttime = 0 # model time at initialization
  runtime = None # run time for the simulations (in seconds)
  length = None # run time in multiples of the interval length
  _lines = None # list of lines in file
  _sourcefile = None # file that the configuration was read from
  _targetfile = None # file that the configuration is written to
  
  def __init__(self, rundir=None, project=None, problem=None, starttime=0, runtime=None, length=None, 
               output_interval='default', input_mode=None, input_interval=None, input_vars='PET', 
               input_prefix=None, input_folder='../climate_forcing', precip_inc=None, pet_inc=None, 
               pet_folder=None, lcheckdir=True, grok_bin='grok.exe'):
    ''' initialize a Grok configuration object with some settings '''
    if lcheckdir and not os.path.isdir(rundir): raise IOError(rundir)
    # determine end time in seconds (begin == 0) or number of intervals (length)
    length, runtime = resolveInterval(length=length, end_time=runtime, interval=input_interval)
    # assign class variables
    self.grok_bin = grok_bin # Grok executable: first try local folder, then $HGSDIR/bin/
    self.rundir = rundir
    self.project = project
    self.problem = project if problem is None else problem
    self.starttime = starttime
    self.runtime = runtime
    self.length = length
    self.grok_file = self.grok_file.format(PROBLEM=self.problem) # default name
    self.restart_file = self.restart_file.format(PROBLEM=self.problem) # default name
    # binary files for restart
    self.pm_files = self.out_files.format(PROBLEM=self.problem, FILETYPE=self.pm_tag, IDX='{IDX:04d}') # default name
    self.olf_files = self.out_files.format(PROBLEM=self.problem, FILETYPE=self.olf_tag, IDX='{IDX:04d}') # default name
    self.chan_files = self.out_files.format(PROBLEM=self.problem, FILETYPE=self.chan_tag, IDX='{IDX:04d}') # default name
    # time-series files (for later concatenatenation)
    self.newton_file = self.newton_file.format(PROBLEM=self.problem)
    self.water_file = self.water_file.format(PROBLEM=self.problem)
    self.hydro_file = self.hydro_file.format(PROBLEM=self.problem, TAG='{TAG:s}')
    self.well_file = self.well_file.format(PROBLEM=self.problem, TAG='{TAG:s}')
    # input configuration
    self.setInputMode(input_mode=input_mode, input_interval=input_interval,
                      input_vars=input_vars, input_prefix=input_prefix, input_folder=input_folder, 
                      precip_inc=precip_inc, pet_inc=pet_inc, pet_folder=pet_folder)
    # output configuration
    self.resolveOutput(output_interval=output_interval)
  
  def readConfig(self, filename=None, folder=None):
    ''' Read a grok configuration file into memory (or a template to start from). '''    
    filename = filename or self.grok_file; self.grok_file = filename
    filename = '{:s}/{:s}'.format(folder or self.rundir, filename) # prepend folder
    if not os.path.isfile(filename): 
        raise IOError("Grok configuration file not found: '{}'".format(filename))
    self._sourcefile = filename # use  different file as template
    # read source file (and recurse into includes)
    self._lines = [] # initialize empty list (will be extended in-place)
    parseGrokFile(filename, self._lines)
    # check if we are dealing with channels
    self.lchannel = 'channel' in self._lines    
    # return exit code
    return 0 if isinstance(self._lines,list) else 0
      
  def writeConfig(self, filename=None, folder=None):
    ''' Write the grok configuration to a file in run dir. '''    
    filename = filename or self.grok_file; self.grok_file = filename # or default name    
    filename = '{:s}/{:s}'.format(folder or self.rundir,filename) # prepend run dir
    self._targetfile = filename # use  different file as template
    # move existing file to backup
    if os.path.isfile(filename): shutil.move(filename, '{:s}.backup'.format(filename))
    # write configuration to file
    with open(filename, 'w') as tgt: # with-environment should take care of closing the file
        tgt.write('\n'.join(self._lines)+'\n')
        # N.B.: this is necessary, because our list does not have newlines and Python does not add them...
    # return exit code
    return 0 if os.path.isfile(filename) else 1
      
  def setParam(self, param, value, formatter=None, after=None, start=0):
    ''' edit a single parameter, based on the assumption that the parameter value follows in the 
        line below the one where the parameter name appears (case in-sensitive); format is a
        regular format string used to write the value
        N.B.: the method is not able to detect nested lists/vector-valued parameters; it is only possible to 
              manipulate inner-most lists, because the insertion is terminated at the first 'end' '''
    start = self._lines.index(after, start) if after else start # search offset for primary paramerter
    formatter = str if formatter is None else formatter.format # apply appropriate formatting
    if isinstance(value,(tuple,list)):
      # vector-valued parameter
      values = [formatter(val) for val in value] # apply formatter to list items
      start = self._lines.index(param, start) # find begin of vector statement
      end = self._lines.index('end', start) # 'end' marks the end of a vector statement
      # insert list of vector entries into file, line by line
      self._lines = self._lines[:start+1] + values + self._lines[end:]
      # N.B.: the Grok class is not able to detect nested lists/vector-valued parameters; it is only possible to 
      #       manipulate inner-most lists, because the insertion is terminated at the first 'end'
    else:
      # single-valued parameter
      self._lines[self._lines.index(param, start)+1] = formatter(value) # replace value in list of lines

  def getParam(self, param, dtype=None, llist=None, after=None, start=0, lindex=False, lerror=True):
    ''' read a single parameter, based on the assumption that the parameter value follows in the 
        line below the one where the parameter name appears (case sensitive); dtype is a 
        numpy data type to which the value string is cast; a list can be inferred if values of the 
        proper type follow in consecutive lines and are terminated by and 'end' '''
    if after is not None: start = self._lines.index(after, start) # search offset for primary paramerter
    if isinstance(dtype,str): dtype = getattr(np,dtype) # convert to given numpy dtype
    elif dtype is None: dtype = str # read as string data type as default
    # lists of strings cannot be detected properly
    if llist is None and ( np.issubdtype(dtype,np.string_) or np.issubdtype(dtype,np.unicode_) ): llist = False
    # find entry
    try: 
      i = self._lines.index(param, start)+1
    except ValueError:
      if lerror: raise
      else: return None,None if lindex else None
    # different handling for scalars and lists
    if llist is False:
      value = dtype(self._lines[i]) # just a single value
    else:
      lterm = False; values = [] # indicate if list is complete
      while i < len(self._lines) and not lterm:
        value = self._lines[i] # lines should be stripped (but still case-sensitive!)
        if value == 'end': 
          lterm = True # proper termination of list
        elif value == '':
          if not llist and len(values) == 1: # if it is a list, just skip empty lines... 
              lterm = True # proper termination for a scalar
        else:
          try: 
            value = dtype(value) # convert string and append
            values.append(value) # append to list
          except ValueError: 
            if llist: raise ValueError("Illegal list termination '{}' for parameter '{}'".format(value, param))
            else: lterm = True # terminate with invalid value
        i += 1 # increment to next line
      i -= 1 # decrement to pass on position
      # check results
      if value == 'end': value = values # legitimately a list
      elif llist is None and len(values) == 1: value = values[0] # auto-detect scalar
      else: raise ValueError(value)
      # N.B.: this is very fragile, because it assumes there are no empty lines in the list
    # return value and optionally index position
    return (value,i) if lindex else value

  def replaceValue(self, old, new, formatter=None, after=None, start=0):
    ''' repalce a value with a new value (does not work for lists) '''
    if formatter: 
      new = formatter.format(new) # apply appropriate formatting
      old = formatter.format(old) # apply appropriate formatting
    else:
      new = str(new); old = str(old)
    if after is not None: start = self._lines.index(after, start)# search offset for primary paramerter
    self._lines[self._lines.index(old, start)] = new # replace value in list of lines
    
  def setParams(self, **params):
    ''' edit a bunch of parameters, which are defined as key/values pairs using self.editParam;
        note that there is no validation and 'format' is only supported for single edits '''
    for param,value in list(params.items()):
      self.setParam(param, value)
      
  def remParam(self, param, llist=False, after=None, start=0, lerror=True, lall=False):
    ''' find a parameter definition and comment it out, including the value of the parameter; the
        value is assumed to follow directly after the definition; lists cannot be auto-detected as 
        in consecutive values terminated by an 'end'; lall indicates that all occurences should be
        commented out; lall returns a list of occurences, while normally only the last index of 
        the occurence is returned. '''
    # lall indicates wether all occurences or just the first one should be commented out
    if after is not None: start = self._lines.index(after, start) # search offset for primary paramerter
    # find entry
    try: 
      i = self._lines.index(param, start)
    except ValueError:
      if lerror: raise
      else: return None
    # comment out command
    self._lines[i] = '! '+self._lines[i]
    i += 1 # increment index
    # comment out values; different handling for scalars and lists
    if llist is False:
      self._lines[i] = '! '+self._lines[i] # just one value
    else:
      lterm = False # indicate if list is complete
      while i < len(self._lines) and not lterm:
        self._lines[i] = '! '+self._lines[i] # comment line by line
        value = self._lines[i] # lines should be stripped (but still case-sensitive!)
        if value == 'end': lterm = True # proper termination of list
        i += 1 # increment to next line
    # find more occurences recursively
    if lall: 
        ii = self.remParam(param, llist=llist, after=None, start=i, lerror=False, lall=True)
        if ii is None: 
            i = [i] # terminate recursion - return current occurence as last in the list
        else:
            i = [i] + ii # prepend this current occurence to list from recursion
    # return index position 
    return i
  
  def remParams(self, *params, **kwargs):
    ''' comment out a list of parameters (and their values) '''
    for param in params:
        self.remParam(param, **kwargs)
      
  def changeICs(self, ic_pattern=None):
    ''' change the initial condition files in Grok using either .hen/restart or head/output files'''
    os.chdir(self.rundir)
    # check which type of restart file we are dealing with
    if not isinstance(ic_pattern,str): 
        raise TypeError(ic_pattern)
    lhenf = ic_pattern.endswith('.hen')
    lheadf = '{FILETYPE}' in ic_pattern
    # expand pattern and make sure files are present
    ic_pattern = ic_pattern.format(FILETYPE='{FILETYPE}',RUNDIR=self.rundir)
    if lheadf and lhenf: 
        raise ArgumentError('Filetype expansion is not supported for .hen files:',ic_pattern)
    elif lhenf:
        ic_file_hen = ic_pattern # for consistency
        if not os.path.exists(ic_file_hen): IOError(ic_file_hen)
    elif lheadf:
        ic_file_pm = ic_pattern.format(FILETYPE=self.pm_tag)
        if not os.path.exists(ic_file_pm): IOError(ic_file_pm)
        ic_file_olf = ic_pattern.format(FILETYPE=self.olf_tag)
        if not os.path.exists(ic_file_olf): IOError(ic_file_olf)
        if self.lchannel:
            ic_file_chan = ic_pattern.format(FILETYPE=self.chan_tag)
            if not os.path.exists(ic_file_chan): IOError(ic_file_chan) 
    else: raise ArgumentError('Restart filetype not recognized: {}'.format(ic_pattern))
    # see if we are using .hen restart files
    hen_file,i = self.getParam('restart file for heads', dtype=str, llist=False, lindex=True, lerror=False)
    if hen_file:
        # this Grok file/simulation uses .hen files for initialization
        if lhenf:
            self._lines[i] = ic_file_hen
        else:
            # remove all occurrences of 'restart file for heads'
            idx = self.remParam('restart file for heads', llist=False, start=0, lerror=True, lall=True)
            if len(idx) < 1: raise GrokError(idx)
            # append required 'initial head from output file' sections at the end
            domains_files = [('porous media',ic_file_pm),('surface',ic_file_olf),]
            if self.lchannel: domains_files += [('channel',ic_file_chan)]
            for domain,ic_file in domains_files:
                lines = ["! restart file '{}' for domain {} added by restart function".format(ic_file,domain),'',
                         'use domain type', domain, '','clear chosen nodes', 'choose nodes all','',
                         'initial head from output file', ic_file, '',
                         'clear chosen nodes', '',]
                self._lines += lines
    else:
        # this Grok file/simulation uses regular head output files for initialization
        if lheadf:
            lpm = False; lolf = False; lchan = not self.lchannel; i = 0; ini_file = ''
            while ini_file is not None:
                if self.pm_tag in ini_file: 
                    self._lines[i] = ic_file_pm; lpm = True
                elif self.olf_tag in ini_file: 
                    self._lines[i] = ic_file_olf; lolf = True
                elif self.lchannel and self.chan_tag in ini_file: 
                    self._lines[i] = ic_file_chan; lchan = True
                ini_file, i = self.getParam('initial head from output file', llist=False, start=i, lindex=True, lerror=False)
            if not ( lpm and lolf and lchan ): 
                raise GrokError("Not all IC filetypes have been found/changed (PM,OLF,Chan): ",lpm,lolf,lchan)
        else:
            # remove all occurrences of 'initial head from output file'
            idx = self.remParam('initial head from output file', llist=False, start=0, lerror=True, lall=True)
            if len(idx) < 2: raise GrokError(idx)
            # append 'restart file for heads' section at the end
            lines = ["! restart file '{}' added by restart function".format(ic_file_hen),'',
                     'clear chosen nodes', 'choose nodes all', '',
                     'restart file for heads', ic_file_hen, '',
                     'clear chosen nodes', '',]
            self._lines += lines
      
  def resolveOutput(self, output_interval):
    ''' method to check and determine default output intervals '''
    # detect output interval based on length and input_interval
    if isinstance(output_interval, str):
      if output_interval.lower() == 'default':
        # monthly for the last year and yearly otherwise
        if self.input_interval == 'monthly':
            self.output_interval = (int(self.length/12.),12)
        elif self.input_interval == 'daily':
            self.output_interval = (int(self.length/365.),12)
        else: raise NotImplementedError(self.input_interval)
        # sanity check
        if self.output_interval[0] < 1: 
            raise NotImplementedError("No default 'output_interval' for simulation times less than one year: {}".format(self.output_interval))
      elif output_interval.lower() == 'yearly':
        if self.input_interval == 'monthly':
            self.output_interval = (int(self.length/12.),)
        elif self.input_interval == 'daily':
            self.output_interval = (int(self.length/365.),)
        else: raise NotImplementedError(self.input_interval)
      elif output_interval.lower() == 'monthly':
        if self.input_interval == 'monthly':
            self.output_interval = (self.length,)
        elif self.input_interval == 'daily':
            self.output_interval = (int(self.length/(365./12.)),)
        else: raise NotImplementedError(self.input_interval)
      else: raise NotImplementedError(output_interval)
    elif isinstance(output_interval,(int,np.integer)):
        self.output_interval = (output_interval,)
    elif isinstance(output_interval,(tuple,list)):
        self.output_interval = output_interval
    else:
        raise TypeError(output_interval)
      
  def setRuntime(self, runtime=None, starttime=0, output_interval=None):
    ''' set the run time of the simulations, as well as the initial time and output times (model time in seconds) '''
    self.runtime = runtime if runtime is not None else self.runtime
    self.starttime = starttime if starttime is not None else self.starttime
    if output_interval is not None: self.resolveOutput(output_interval)
    if self._lines:
      # set start and run times
      self.setParam('initial time', self.starttime, formatter='{:e}', )
      # N.B.: there is no actual "run time" parameter
      # figure out output/restart times
      outtimes = []; outinit = self.starttime
      for nout in self.output_interval:
          if not isinstance(nout,(int,np.integer)): raise TypeError(nout)
          if nout < 1: raise ValueError("An 'output_interval' of {} < 1 is illegal!".format(nout))
          timedelta = self.runtime - outinit
          if nout == 1: tmp = [outinit + timedelta] 
          else: tmp = [ outinit + ( timedelta * float(r) / float(nout) ) for r in range(1,nout)]
          outtimes.extend(tmp) # append new/refined list
          outinit = tmp[-1] # use last value as starting point for next refinement interval
      outtimes.append(self.runtime) # append final time for output
      # change grok file
      self.setParam('output times', outtimes, formatter='{:e}', )
    else: 
        raise GrokError("No Grok file loaded.")
    # check
    return 0 if self.getParam('initial time', float, llist=False) == self.starttime else 1
  
  
  def setInputMode(self, input_mode=None, input_interval=None, input_vars='PET', input_prefix=None, 
                   precip_inc=None, pet_inc=None, input_folder='../climate_forcing', pet_folder=None):
    ''' set the type of the simulation: mean/steady-state, climatology/periodic, time-series/transient '''
    # resolve type of input data 
    input_mode = input_mode.lower()
    if input_mode in ('mean','steady','steady-state') or input_mode[-5:] == '-mean': input_mode = 'steady-state'
    elif input_mode in ('clim','peri','climatology','periodic'): input_mode = 'periodic'
    elif input_mode in ('time-series','timeseries','trans','transient'): input_mode = 'transient'
    elif input_mode in ('quasi-trans','quasi-transient'): input_mode = 'quasi-transient'
    self.input_mode = input_mode
    # set input interval
    input_interval = input_interval.lower()
    if input_interval[:5].lower() == 'month': input_interval = 'monthly'
    elif input_interval[:3].lower() == 'day': input_interval = 'daily'
    else: raise NotImplementedError(input_interval)
    self.input_interval = input_interval
    # set other variables
    if input_vars.upper() not in ('PET','WRFPET','NET'): raise NotImplementedError(input_vars)
    if input_mode == 'quasi-transient' and input_vars.upper() not in ('PET','WRFPET'): 
        raise ArgumentError("Quasi-transient input requires a PET variable.") 
    # N.B.: the input config NET actually requires changes to the grok file, which is currently not done
    self.input_vars = input_vars
    self.input_prefix = input_prefix
    self.input_folder = input_folder
    self.pet_folder = input_folder if pet_folder is None else pet_folder
    self.precip_inc = precip_inc
    self.pet_int = pet_inc
  
  def generateInputLists(self, input_vars=None, input_prefix=None, input_folder=None, pet_folder=None,
                         precip_inc=None, pet_inc=None, lvalidate=True, axis='iTime', lcenter=True, 
                         l365=True, lFortran=True):
    ''' generate and validate lists of input files and write to appropriate files '''
    input_vars = self.input_vars if input_vars is None else input_vars
    input_prefix = self.input_prefix if input_prefix is None else input_prefix
    input_folder = self.input_folder if input_folder is None else input_folder
    pet_folder = self.pet_folder if pet_folder is None else pet_folder 
    precip_inc = self.precip_inc if precip_inc is None else precip_inc
    pet_inc = self.pet_inc if pet_inc is None else pet_inc
    
    # generate default input vars
    if isinstance(input_vars,str):
      if input_vars.upper() == 'PET': # liquid water + snowmelt & PET as input
        input_vars = dict(precip=('rainfall','rain','liqwatflx'),  
                          pet=('pet','potential evapotranspiration','pet'))
      elif input_vars.upper() == 'WRFPET': # liquid water + snowmelt & PET from WRF as input
        input_vars = dict(precip=('rainfall','rain','liqwatflx'),  
                          pet=('pet','potential evapotranspiration','pet_wrf'))
      elif input_vars.upper() == 'NET': # liquid water + snowmelt - ET as input
        input_vars = dict(precip=('rainfall','rain','waterflx'),)
        if self.getParam('name', after='potential evapotranspiration', llist=False).upper() == 'PET':
            raise NotImplementedError("Cannot use 'NET' input type if 'PET' input is defined in grok file.")
      else: raise ArgumentError("Invalid or missing input_vars: {}".format(input_vars))
    elif not isinstance(input_vars, dict): raise TypeError(input_vars)
    # iterate over variables and generate corresponding input lists
    ec = 0 # cumulative exit code
    for varname,val in input_vars.items():
      grokname,vartype,wrfvar = val
      if self.getParam('name', after=vartype, llist=False).lower() != grokname:
            raise GrokError("No entry for boundary condition type '{}'/'{}' found in grok file!".format(vartype,grokname))
<<<<<<< HEAD
      if varname == 'precip' and precip_inc:        
        if not os.path.exists(os.path.join(self.rundir,precip_inc)):
            raise IOError("Include file for Precip forcing '{}' not found.\n (rundir: '{}')".format(precip_inc,self.rundir))
        self.setParam('time raster table', 'include {}'.format(precip_inc), after=vartype)              
      elif varname == 'pet' and pet_inc:
        if not os.path.exists(os.path.join(self.rundir,pet_inc)):
            raise IOError("Include file for PET forcing '{}' not found.\n (rundir: '{}')".format(pet_inc,self.rundir))
        self.setParam('time raster table', 'include {}'.format(pet_inc), after=vartype)              
=======
      self.setParam('time raster table', 'include {}'.format(filename), after=vartype)      
      # special handling for quasi-transient forcing based on variable
      if self.input_mode == 'quasi-transient':
          input_mode = 'periodic' if varname == 'pet' else 'transient' 
      else: 
          input_mode = self.input_mode
      actual_input_folder = pet_folder if pet_folder and varname == 'pet' else input_folder
      # select interval and output format
      if self.input_interval == 'monthly':
        if input_mode == 'steady-state': input_pattern = 'iTime_{IDX:d}' # IDX will be substituted
        elif input_mode == 'periodic': input_pattern = 'iTime_{IDX:02d}' # IDX will be substituted
        elif input_mode == 'transient': 
            log_length = int(np.ceil(np.log10(self.runtime*12./(365.*86400.))))
            input_pattern = 'iTime_{{IDX:0{:d}d}}'.format(log_length) # IDX will be substituted
        else: raise GrokError(self.input_mode)
        # N.B.: we estimate the length of the timeseries based on runtime and interval
>>>>>>> b5a85120
      else:
        filename = '{}.inc'.format(varname)
        self.setParam('time raster table', 'include {}'.format(filename), after=vartype)      
        # special handling for quasi-transient forcing based on variable
        if self.input_mode == 'quasi-transient':
            input_mode = 'periodic' if varname == 'pet' else 'transient' 
        else:
            input_mode = self.input_mode
        actual_input_folder = pet_folder if pet_folder and varname == 'pet' else input_folder
        print(actual_input_folder)
        # select interval and output format
        if self.input_interval == 'monthly':
          if input_mode == 'steady-state': input_pattern = 'iTime_{IDX:d}' # IDX will be substituted
          elif input_mode == 'periodic': input_pattern = 'iTime_{IDX:02d}' # IDX will be substituted
          elif input_mode == 'transient': 
              log_length = int(np.ceil(np.log10(self.runtime*12./(365.*86400.))))
              input_pattern = 'iTime_{{IDX:0{:d}d}}'.format(log_length) # IDX will be substituted
          else: raise GrokError(self.input_mode)
          # N.B.: we estimate the length of the timeseries based on runtime and interval
        else:
          length = self.length + 1 if lFortran else self.length
          input_pattern = '{0:s}_{{IDX:0{1:d}d}}'.format(axis, int(np.ceil(np.log10(length)))) # number of digits
        input_pattern = '{0}_{1}.asc'.format(wrfvar,input_pattern)
        if input_prefix is not None: input_pattern = '{0}_{1}'.format(input_prefix,input_pattern)
        # write file list
        lec = generateInputFilelist(filename=filename, folder=self.rundir, input_folder=actual_input_folder, 
                                    input_pattern=input_pattern, lcenter=lcenter, lvalidate=lvalidate, 
                                    units='seconds', l365=l365, lFortran=lFortran, interval=self.input_interval, 
                                    end_time=self.runtime, mode=input_mode)
        ec += 0 if lec else 1          
    # return exit code
    return ec
  
  def runGrok(self, executable=None, logfile=None, batchpfx=None, lerror=True, lcompress=False, ldryrun=False):
    ''' run the Grok executable in the run directory '''
    pwd = os.getcwd() # save present workign directory to return later
    os.chdir(self.rundir) # go into run Grok/HGS folder
    if not logfile: logfile = self.grok_log
    self.grok_bin = executable if executable is not None else self.grok_bin
    self.batchpfx = batchpfx if batchpfx is not None else self.batchpfx
    if not os.path.lexists(self.grok_bin): 
      raise IOError("Grok executable '{}' not found.\n".format(self.grok_bin))
    # create batch.pfx file with problem name for batch processing
    with open(self.batchpfx, 'w+') as bp: bp.write(self.problem) # just one line...
    # run executable while logging output
    with open(logfile, 'w+') as lf: # output and error log
      if ldryrun:
        lf.write('Dry-run --- no execution')
        lec = True # pretend everything works
      else:
        # run Grok
        subprocess.call([os.path.abspath(self.grok_bin)], stdout=lf, stderr=lf)
        # parse log file for errors
        lec = ( tail(lf, n=3)[0].strip() == '---- Normal exit ----' )
        # i.e. -3, third line from the end (different from HGS)
    # compress grok debug output
    if lcompress and lec:
      with open(logfile, 'a') as lf: # output and error log
        try:
          if os.path.exists(self.grok_dbg):
            # compress using gzip (single file; no shell expansion necessary)
            subprocess.call(['gzip','-f',self.grok_dbg], stdout=lf, stderr=lf)
            if os.path.exists(self.grok_dbg+'.gz'): 
              lf.write('\nCompressed Grok debug output ({}.gz).\n'.format(self.grok_dbg))
            else: raise IOError # just trigger exception (see below)
          else:
            lf.write('\nNo Grok debug output found ({}).\n'.format(self.grok_dbg))
        except:
          lf.write('\nGrok debug output compression failed ({}).\n'.format(self.grok_dbg))
    os.chdir(pwd) # return to previous working directory
    if lerror and not lec: 
      raise GrokError("Grok failed; inspect log-file: {}\n  ('{}')\n".format(logfile,self.rundir))
    return 0 if lec else 1
            
      
class HGS(Grok):
  '''
    A child class of Grok that can also set up the entire run folder and launch an HGS instance;
    otherwise the same as Grok.
  '''
  template_folder = None # temlate for rundir setup
  linked_folders = None # list of folders that should be linked rather than copied
  hgs_log   = 'log.hgs_run'  # save stdout and stderr in this file
  rundirOK  = None # indicate if rundir setup was successfule
  configOK  = None # indicate if Grok configuration was successful
  GrokOK    = None # indicate if Grok ran successfully
  pidxOK    = None # indicate if parallel index configuration was successful
  HGSOK     = None # indicate if HGS ran successfully
  pidx_file = 'parallelindx.dat' # file with parallel execution settings 
  lindicators = True # use indicator files (default: True)
  lrestart  = False # whether or not this is a restart run (to complete an interrupted run)
  ic_files  = None # pattern for initial condition files (path can be expanded)
  
  def __init__(self, rundir=None, project=None, problem=None, runtime=None, length=None, output_interval='default',
               input_mode=None, input_interval=None, input_vars='PET', input_prefix=None, pet_folder=None,
               input_folder='../climate_forcing', template_folder=None, linked_folders=None, NP=1, lindicator=True,
               grok_bin='grok.exe', hgs_bin='phgs.exe', lrestart=False, ic_files=None):
    ''' initialize HGS instance with a few more parameters: number of processors... also ic_files, which is
        the file pattern for initial condition files; it must contain '{FILETYPE}' and will be expanded by 
        the ensemble class EnsHGS.'''
    # call parent constructor (Grok)
    super(HGS,self).__init__(rundir=rundir, project=project, problem=problem, runtime=runtime, 
                             output_interval=output_interval, input_vars=input_vars, input_prefix=input_prefix,
                             input_mode=input_mode, input_interval=input_interval, pet_folder=pet_folder,
                             input_folder=input_folder, length=length, lcheckdir=False, grok_bin=grok_bin,)
    self.hgs_bin = hgs_bin # HGS executable: first try local folder, then $HGSDIR
    self.template_folder = template_folder # where to get the templates
    # prepare linked folders
    if linked_folders is None: linked_folders = ('etprop', 'gb', 'icbc', 'prop', 'soil', # original 
                                                 'grid', 'init_con', 'K_maps', 'landcover', 'mprops', 'node_lists', # extended
                                                 'pks_table', 'retent_tables', 'inc','Streams', # even more...
                                                 'et_props', 'mpropgen', 'observation_data', 'soil_zones', 'zone_assignment',)
    linked_folders = tuple(lf[:-1] if lf[-1] == '/' else lf for lf in linked_folders) # trim slash
    self.linked_folders = linked_folders
    # N.B.: these folders just contain static data and do not need to be replicated
    self.NP = NP # number of processors
    self.lindicators = lindicator # use indicator files
    self.lrestart = lrestart # complete an interrupted run
    if ic_files:
        if not ( '{FILETYPE}' in ic_files or ic_files.endswith('.hen') ):
            raise HGSError('IC file name/pattern must contain \'{{FILETYPE}}\' or be a \'.hen\' file:\n {}'.format(ic_files))
        self.ic_files = ic_files # initial condition file pattern (path will be expanded)
    
  def setupRundir(self, template_folder=None, bin_folder='{HGSDIR:s}', loverwrite=None, lschedule=True):
    ''' copy entire run folder from a template folder and link executables '''
    template_folder = self.template_folder if template_folder is None else template_folder
    if template_folder is None: raise ValueError("Need to specify a template path.")
    if not os.path.exists(template_folder): raise IOError(template_folder)
    if bin_folder: bin_folder = bin_folder.format(HGSDIR=os.getenv('HGSDIR'))
    # check for restart
    if self.lrestart and self.lindicators:
      if os.path.exists('{}/SCHEDULED'.format(self.rundir)) or os.path.exists('{}/ERROR'.format(self.rundir)):
        self.lrestart = False # this mean it probably never ran!
    # clear existing directory
    if loverwrite is None: 
      loverwrite = not self.lrestart # i.e. don't clean for a restart
    if loverwrite and os.path.isdir(self.rundir):
      clearFolder(self.rundir, lWin=lWin, lmkdir=False)
      # N.B.: rmtree is dangerous, because if follows symbolic links and deletes contents of target directories!
    # copy folder tree
    if not os.path.isdir(self.rundir): shutil.copytree(template_folder, self.rundir, symlinks=True,
                                                       ignore=shutil.ignore_patterns('*.grok*',*self.linked_folders))
    # place link to template
    template_link = os.path.join(self.rundir,'template')
    if os.path.exists(template_link): os.rmdir(template_link) if lWin else os.remove(template_link)
    os.symlink(template_folder, template_link)
    # symlinks to static folder that are not copied (linked_folders)
    if self.linked_folders:
      for lf in self.linked_folders:
        link_source = os.path.join(template_folder,lf)
        if os.path.exists(link_source):
          #print('linking {}: {}'.format(lf,os.path.join(self.rundir,lf)))
          lf_link = os.path.join(self.rundir,lf)
          if os.path.exists(lf_link): os.rmdir(lf_link) if lWin else os.remove(lf_link)
          os.symlink(link_source, lf_link)
    # copy or put links to executables in place
    for exe in (self.hgs_bin, self.grok_bin):
      local_exe = os.path.join(self.rundir,exe)
      if os.path.lexists(local_exe): os.remove(local_exe)
      bin_path = os.path.join(template_folder,exe)
      if os.path.exists(bin_path):
        if os.path.exists(local_exe): os.remove(local_exe)
        os.symlink(bin_path, local_exe)
      elif bin_folder and os.path.exists(bin_folder):
        bin_path = os.path.join(bin_folder,exe)    
        if os.path.exists(bin_path):
          if os.path.exists(local_exe): os.remove(local_exe)
          os.symlink(bin_path, local_exe)
        else:
          raise IOError("Executable file '{}' not found in bin folder.\n ('{}') ".format(exe,bin_folder))
      else:
        raise IOError("Executable file '{}' not found in template folder (no bin folder found).\n ('{}') ".format(exe,template_folder))
      # check executables
      if os.path.islink(local_exe):
        if not os.path.exists(local_exe): 
          raise IOError("Link to executable '{}' in run folder is broken.\n ('{}') ".format(exe,self.rundir))
      elif not os.path.isfile(local_exe): 
        raise IOError("Executable file '{}' not found in run folder.\n ('{}') ".format(exe,self.rundir)) 
    # set rundir status
    self.rundirOK = os.path.isdir(self.rundir)
    if self.lindicators and lschedule: 
      if self.rundirOK: open('{}/SCHEDULED'.format(self.rundir),'a').close()
      else: open('{}/ERROR'.format(self.rundir),'a').close()
    return 0 if self.rundirOK else 1
    
  def rewriteRestart(self, backup_folder='restart_', lerror=True, nidx=4, ldryrun=False):
    ''' rewrite grok file for a restart based on existing output files '''
    os.chdir(self.rundir) # move into directory and work with relative path
    # extract end time from time series to find restart time   
    with open(self.newton_file, 'r') as nf:
        lines = nf.readlines()
    #TODO: this could be moved into a function to query begin and end times
    #      in time-series files and check consistency between files
    last_time = float(lines[-1].split()[0])
    out_times = self.getParam('output times', dtype='float', llist=True)
    restart_index = bisect.bisect(out_times, last_time)
    times_done = out_times[:restart_index]
    if len(times_done)==0:        
        self.lrestart = False
        return # no restart necessary - just start from beginning
    times_todo = out_times[restart_index:]
    if len(times_todo) == 0:
        raise HGSError("Simulations appears to be complete --- no restart necessary/possible.")          
    restart_time = times_done[-1]
    # set new time parameters in Grok file
    self.setParam('output times', times_todo, formatter='{:e}', )
    self.setParam('initial time', restart_time, formatter='{:e}', )
    # find last head files
    filetypes = [self.pm_files,self.olf_files]
    if self.lchannel: filetypes += [self.chan_files]
    indices = [] # last indices out head output files
    for filetype in filetypes: 
      # nidx: number of digits at the end
      name_pattern = filetype.format(IDX=0)[:-nidx] # cut off last four digits
      file_indices = numberedPattern(name_pattern, nidx=nidx, folder=None)
      indices.append(max(file_indices))
    if min(indices) < max(indices): # should all be the same
        raise IOError("Available head output files (PM,OLF,Chan) are not numbered consistently -- cannot restart!")    
    # now we know that we are actually restarting, so set RESTART indicator
    open('RESTARTED','a').close()
    # assemble name for restart file pattern
    tmp = self.out_files.format(PROBLEM=self.problem, FILETYPE='{FILETYPE}', IDX='{IDX:04d}')
    # N.B.: the double-format is necessary, because IDX is enclosed in double-braces (see Grok.__init__)      
    restart_pattern = tmp.format(IDX=indices[0], FILETYPE='{FILETYPE}')
    # determine new restart backup folder to store time-dependent output
    # N.B.: to prevent data loss, a new folder with a 4-digit running number is created
    folder_idxs = numberedPattern(backup_folder, nidx=nidx, folder=None)
    idx = ( max(folder_idxs) if len(folder_idxs) > 0 else 0 ) + 1 # IS USED!
    self.restart_folders = [ backup_folder + '{:04d}'.format(idx) for idx in folder_idxs + [idx] ]
    restart_folder = self.restart_folders[-1] # last element
    if not ldryrun: # for testing we don't actually want to move files...
        os.mkdir(restart_folder)
        # backup grok files
        shutil.copy2(self.grok_file.format(PROBLEM=self.problem), restart_folder)
        # move time-series and binary files
        ts_list = timeseriesFiles(prefix=self.problem, folder=None, ldict=False, llogs=True, lcheck=True)
        binary_list = binaryFiles(prefix=self.problem, folder=None, nidx=nidx, ldict=False)
        for backup_file in ts_list + binary_list:
            shutil.move(backup_file,restart_folder) # relative path
        # add backup folder to restart file pattern (will be checked when restart files are updated)
        restart_pattern = os.path.join(restart_folder,restart_pattern)
    # return name of restart file
    return restart_pattern
    
  def setupConfig(self, template_folder=None, linput=True, lpidx=True, runtime_override=None, ldryrun=False):
    ''' load config file from template and write configuration to rundir '''
    if template_folder is None:
      template_folder = self.rundir if self.template_folder is None else self.template_folder
    ec = 0 # cumulative exit code
    # load config file from template folder
    ec += self.readConfig(folder=template_folder)
    # apply time setting
    ec += self.setRuntime()
    # write input lists to run folder
    if linput: ec += self.generateInputLists(lvalidate=True)
    # rewrite Grok file for restarts
    if self.lrestart:
      self.ic_files = self.rewriteRestart(ldryrun=ldryrun)      
    # change initial condition files in Grok
    if self.ic_files:
      self.changeICs(ic_pattern=self.ic_files)
    # after input lists are written, apply runtime override (just for testing)
    if runtime_override is not None: 
        ec += self.setRuntime(runtime=runtime_override, output_interval=1)
    # write config file to run folder
    ec += self.writeConfig()
    # write parallelindex with default settings
    if lpidx: ec += self.writeParallelIndex() # can also run just before HGS
    # set config status
    self.configOK = True if ec == 0 else False
    return ec
    
  def runGrok(self, executable=None, logfile='log.grok', lerror=False, lconfig=True, linput=True, ldryrun=False, lcompress=True):
    ''' run the Grok executable in the run directory and set flag indicating success '''
    if lconfig: self.writeConfig()
    ec = super(HGS,self).runGrok(executable=executable, logfile=logfile, lerror=lerror, ldryrun=ldryrun, lcompress=lcompress)
    self.GrokOK = True if ec == 0 else False # set Grok flag
    return ec
  
  def writeParallelIndex(self, NP=None, dom_parts=None, solver=None, input_coloring=False, 
                         run_time=-1., restart=1, parallelindex=None):
    ''' write the parallelindex.dat input file for HGS execution (executed by runHGS) '''
    pwd = os.getcwd() # save present workign directory to return later
    os.chdir(self.rundir) # go into run Grok/HGS folder
    # fix up arguments
    self.pidx_file = parallelindex if parallelindex is not None else self.pidx_file
    if NP is None: NP = self.NP
    if dom_parts is None: dom_parts = NP
    if solver is None: solver = 1 if NP == 1 else 2
    input_coloring = 'T' if input_coloring else 'F'
    # the other two are just numbers (float and int)
    # insert arguments
    contents  = '__Number_of_CPU\n  {:d}\n'.format(NP)
    contents += '__Num_Domain_Partitiong\n  {:d}\n'.format(dom_parts)
    contents += '__Solver_Type\n  {:d}\n'.format(solver)
    contents += '__Coloring_Input\n  {:s}\n'.format(input_coloring)
    contents += '__Wrting_Output_Time\n  {:g}\n'.format(run_time)
    contents += '__Simulation_Restart\n  {:d}\n'.format(restart)
    # write file
    with open(self.pidx_file, 'w+') as pi: pi.writelines(contents)
    if os.path.isfile(self.pidx_file): self.pidxOK = True # make sure file was written
    else: raise IOError(self.pidx_file)
    os.chdir(pwd) # return to previous working directory
    return 0 if self.pidxOK else 1
    
  def runHGS(self, executable=None, logfile=None, lerror=True, lcompress=True,
             skip_config=False, skip_grok=False, skip_pidx=False, ldryrun=False):
    ''' check if all inputs are in place and run the HGS executable in the run directory '''
    pwd = os.getcwd() # save present workign directory to return later    
    os.chdir(self.rundir) # go into run Grok/HGS folder
    if not logfile: logfile = self.hgs_log
    self.hgs_bin = executable if executable is not None else self.hgs_bin
    if not os.path.isfile(self.hgs_bin): 
      raise IOError("HGS executable '{}' not found.".format(self.hgs_bin))
    ## check prerequisites and run, if necessary
    # Grok configuration
    if not skip_config and not self.configOK:
      ec = self.setupConfig(ldryrun=ldryrun) # will run with defaults, assuming template is already defined
      if lerror and ec != 0: raise GrokError('Grok configuration did not complete properly.')
    # Grok run
    if not skip_grok and not self.GrokOK: 
      ec = self.runGrok(lconfig=not skip_config, lerror=lerror, ldryrun=ldryrun, lcompress=lcompress) # run grok (will raise exception if failed)
      if lerror and ec != 0: raise GrokError('Grok did not run or complete properly.')
    # parallelindex configuration
    if not skip_pidx and not self.pidxOK:
      self.writeParallelIndex() # write parallel index with default settings
      if not os.path.isfile(self.pidx_file): 
        raise HGSError('Parallel index file was not written properly.')  
    # set indicator file to 'in progress'
    if self.lindicators: 
      shutil.move('SCHEDULED','IN_PROGRESS') # already in rundir  
    ## run executable while logging output
    with open(logfile, 'w+') as lf: # output and error log
      if ldryrun:
        lf.write('\nDry-run --- no execution\n')
        lec = True # pretend everything works
      else:
        # run HGS as subprocess
        subprocess.call([os.path.abspath(self.hgs_bin)], stdout=lf, stderr=lf)
        # parse log file for errors
        lec = ( tail(lf, n=2)[0].strip() == '---- NORMAL EXIT ----' )
        # i.e. -2, second line from the end (and different capitalization from Grok!)
    # concatenate output from restarts (if necesary)
    if self.lrestart:
      try:
        self.concatOutput()
        shutil.move('RESTARTED','CONCATENATED')
      except:
        with open(logfile, 'a') as lf: # output and error log
          lf.write('\nConcatenation of output from previous (re-)starts failed; please assemble complete ' + 
                   'output from restart folders manually:\n\n')
          for folder in self.restart_folders: lf.write(folder+'\n')
          if lcompress:
              lf.write('\nNote that compression of binary output will not be performed.\n')
              lcompress = False
        if lerror: raise
    # compress binary 3D output fields
    if lcompress and lec:
      with open(logfile, 'a') as lf: # output and error log
        try:  
          # compress, using tar; appending to HGS log
          tar_file = 'binary_fields.tgz'; bin_regex = '*.[0-9][0-9][0-9][0-9]'
          ec = subprocess.call('tar czf {} {}'.format(tar_file,bin_regex), shell=True, stdout=lf, stderr=lf)
          if ec == 0 and os.path.isfile(tar_file):
            lf.write('\nBinary 3D output has been compressed: \'{:s}\'\n'.format(tar_file))
            # if tarring was, remove the binary fields 
            ec = subprocess.call('rm {}'.format(bin_regex), shell=True, stdout=lf, stderr=lf)
            if ec == 0: lf.write('All binary 3D output files (\'{:s}\') have been removed.\n'.format(bin_regex))
            else: lf.write('Cleanup of binary 3D output files (\'{:s}\') failed.\n'.format(bin_regex))
          else:
            lf.write('\nBinary output compression failed; tar exit code: {}\n'.format(ec))
        except:
          lf.write('\nBinary output compression failed for unknown reasons; is \'tar\' availalbe?.\n'.format(ec))
          if lerror: raise
    os.chdir(pwd) # return to previous working directory
    self.HGSOK = lec # set Grok flag
    # set indicator file to indicate result
    if self.lindicators:
      if lec: shutil.move('{}/IN_PROGRESS'.format(self.rundir),'{}/COMPLETED'.format(self.rundir))  
      else: shutil.move('{}/IN_PROGRESS'.format(self.rundir),'{}/FAILED'.format(self.rundir))
    # after indicators are set, we can raise an error  
    if lerror and not lec: 
      raise HGSError("HGS failed; inspect log-file: {}\n  ('{}')".format(logfile,self.rundir))
    # return a regular (POSIX) exit code
    return 0 if lec else 1
  
  def concatOutput(self):
    ''' a function to concatenate HGS timeseries files after a restart; the following file types are 
        concatenated: hydrograph's, observation_well_flow's, water_balance, and newton_info '''
    # hydrograph's and observation_wll_flow's require globbing expressions to find all relevant files
    # hydrograph's, water_balance, and newton_info essentially follow the same pattern,
    # but observation_well_flow's require somewhat different method
    # in all cases search from end backwards and drop everything after the last/initial time step
    # finally, we also need to renumber 
    raise NotImplementedError("Concatenation and assembly of binary and time-series output from " + 
                              "restarted simulations is not yet implemented; please perform manually " +
                              "or rerun the ensemble run command with the appropriate assembly option.")<|MERGE_RESOLUTION|>--- conflicted
+++ resolved
@@ -445,7 +445,6 @@
       grokname,vartype,wrfvar = val
       if self.getParam('name', after=vartype, llist=False).lower() != grokname:
             raise GrokError("No entry for boundary condition type '{}'/'{}' found in grok file!".format(vartype,grokname))
-<<<<<<< HEAD
       if varname == 'precip' and precip_inc:        
         if not os.path.exists(os.path.join(self.rundir,precip_inc)):
             raise IOError("Include file for Precip forcing '{}' not found.\n (rundir: '{}')".format(precip_inc,self.rundir))
@@ -454,24 +453,6 @@
         if not os.path.exists(os.path.join(self.rundir,pet_inc)):
             raise IOError("Include file for PET forcing '{}' not found.\n (rundir: '{}')".format(pet_inc,self.rundir))
         self.setParam('time raster table', 'include {}'.format(pet_inc), after=vartype)              
-=======
-      self.setParam('time raster table', 'include {}'.format(filename), after=vartype)      
-      # special handling for quasi-transient forcing based on variable
-      if self.input_mode == 'quasi-transient':
-          input_mode = 'periodic' if varname == 'pet' else 'transient' 
-      else: 
-          input_mode = self.input_mode
-      actual_input_folder = pet_folder if pet_folder and varname == 'pet' else input_folder
-      # select interval and output format
-      if self.input_interval == 'monthly':
-        if input_mode == 'steady-state': input_pattern = 'iTime_{IDX:d}' # IDX will be substituted
-        elif input_mode == 'periodic': input_pattern = 'iTime_{IDX:02d}' # IDX will be substituted
-        elif input_mode == 'transient': 
-            log_length = int(np.ceil(np.log10(self.runtime*12./(365.*86400.))))
-            input_pattern = 'iTime_{{IDX:0{:d}d}}'.format(log_length) # IDX will be substituted
-        else: raise GrokError(self.input_mode)
-        # N.B.: we estimate the length of the timeseries based on runtime and interval
->>>>>>> b5a85120
       else:
         filename = '{}.inc'.format(varname)
         self.setParam('time raster table', 'include {}'.format(filename), after=vartype)      
@@ -481,7 +462,7 @@
         else:
             input_mode = self.input_mode
         actual_input_folder = pet_folder if pet_folder and varname == 'pet' else input_folder
-        print(actual_input_folder)
+        #print(actual_input_folder)
         # select interval and output format
         if self.input_interval == 'monthly':
           if input_mode == 'steady-state': input_pattern = 'iTime_{IDX:d}' # IDX will be substituted
